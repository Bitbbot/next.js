--- conflicted
+++ resolved
@@ -36,12 +36,7 @@
   rootDir?: string
   tsconfigPath?: string
   isDev?: boolean
-<<<<<<< HEAD
   config: string
-=======
-  basePath: string
-  nextConfigOutput?: NextConfig['output']
->>>>>>> 71d8064b
 }
 type AppLoader = webpack.LoaderDefinitionFunction<AppLoaderOptions>
 
@@ -444,16 +439,13 @@
     tsconfigPath,
     isDev,
     preferredRegion,
-<<<<<<< HEAD
     config: configBase64,
-=======
-    basePath,
->>>>>>> 71d8064b
   } = loaderOptions
 
   const config: NextConfigComplete = JSON.parse(
     Buffer.from(configBase64, 'base64').toString('utf-8')
   )
+  const basePath = config.basePath
 
   const buildInfo = getModuleBuildInfo((this as any)._module)
   const page = name.replace(/^app/, '')
